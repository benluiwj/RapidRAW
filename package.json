{
  "name": "rapidraw",
<<<<<<< HEAD
=======
  "version": "1.2.3",
>>>>>>> 63120eb9
  "author": "Timon Käch",
  "private": true,
  "scripts": {
    "predev": "node ./src/sync-version.js",
    "dev": "vite",
    "prebuild": "node ./src/sync-version.js",
    "build": "vite build",
    "tauri": "tauri"
  },
  "dependencies": {
    "@tauri-apps/api": "^2.5.0",
    "@tauri-apps/plugin-dialog": "^2.2.2",
    "@tauri-apps/plugin-opener": "^2",
    "@tauri-apps/plugin-process": "^2.3.0",
    "framer-motion": "^12.18.1",
    "konva": "^9.3.20",
    "lodash.debounce": "^4.0.8",
    "lucide-react": "^0.515.0",
    "react": "^18.3.1",
    "react-dom": "^18.3.1",
    "react-draggable": "^4.5.0",
    "react-image-crop": "^11.0.10",
    "react-konva": "^18.2.10",
    "react-virtualized-auto-sizer": "^1.0.26",
    "react-window": "^1.8.11",
    "react-zoom-pan-pinch": "^3.7.0",
    "recharts": "^2.15.3",
    "uuid": "^11.1.0"
  },
  "devDependencies": {
    "@tauri-apps/cli": "^2.5.0",
    "@vitejs/plugin-react": "^4.3.4",
    "autoprefixer": "^10.4.21",
    "postcss": "^8.5.5",
    "tailwindcss": "^3.4.17",
    "tauri-version": "^1.0.0-beta.2",
    "vite": "^6.0.3"
  },
  "version": "0.0.0"
}<|MERGE_RESOLUTION|>--- conflicted
+++ resolved
@@ -1,9 +1,5 @@
 {
   "name": "rapidraw",
-<<<<<<< HEAD
-=======
-  "version": "1.2.3",
->>>>>>> 63120eb9
   "author": "Timon Käch",
   "private": true,
   "scripts": {
